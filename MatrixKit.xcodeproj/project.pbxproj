--- conflicted
+++ resolved
@@ -26,13 +26,8 @@
 		32CEE22C1AB1EC9B00F7C74D /* MXKRecentCellData.m in Sources */ = {isa = PBXBuildFile; fileRef = 32CEE2291AB1EC9B00F7C74D /* MXKRecentCellData.m */; };
 		32CEE2301AB1EE0900F7C74D /* MXKRecentTableViewCell.m in Sources */ = {isa = PBXBuildFile; fileRef = 32CEE22F1AB1EE0900F7C74D /* MXKRecentTableViewCell.m */; };
 		719E5AF51BDE241600F63021 /* MXKLRUCache.m in Sources */ = {isa = PBXBuildFile; fileRef = 719E5AF41BDE241600F63021 /* MXKLRUCache.m */; };
-<<<<<<< HEAD
 		71C5F2911C0748D8004C094B /* MXKRoomSettingsViewController.m in Sources */ = {isa = PBXBuildFile; fileRef = 71C5F28F1C0748D8004C094B /* MXKRoomSettingsViewController.m */; settings = {ASSET_TAGS = (); }; };
 		71C5F2921C0748D8004C094B /* MXKRoomSettingsViewController.xib in Resources */ = {isa = PBXBuildFile; fileRef = 71C5F2901C0748D8004C094B /* MXKRoomSettingsViewController.xib */; settings = {ASSET_TAGS = (); }; };
-=======
-		71BE023B1BFDB28300D0B1DA /* MXKRoomDetailsViewController.m in Sources */ = {isa = PBXBuildFile; fileRef = 71BE02391BFDB28300D0B1DA /* MXKRoomDetailsViewController.m */; };
-		71BE023C1BFDB28300D0B1DA /* MXKRoomDetailsViewController.xib in Resources */ = {isa = PBXBuildFile; fileRef = 71BE023A1BFDB28300D0B1DA /* MXKRoomDetailsViewController.xib */; };
->>>>>>> 778d98d8
 		71DE22E41BCD37D800284153 /* MXKReceiptAvartarsContainer.m in Sources */ = {isa = PBXBuildFile; fileRef = 71DE22E21BCD37D800284153 /* MXKReceiptAvartarsContainer.m */; };
 		71DE22E71BCE3FF200284153 /* MXKRoomBubbleCellDataWithIncomingAppendingMode.m in Sources */ = {isa = PBXBuildFile; fileRef = 71DE22E51BCE3FF200284153 /* MXKRoomBubbleCellDataWithIncomingAppendingMode.m */; };
 		71EBE6631C04608100E7D953 /* MXKRoomActivitiesView.m in Sources */ = {isa = PBXBuildFile; fileRef = 71EBE6621C04608100E7D953 /* MXKRoomActivitiesView.m */; };
