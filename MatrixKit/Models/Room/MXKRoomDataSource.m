--- conflicted
+++ resolved
@@ -420,23 +420,8 @@
             _room = [self.mxSession roomWithRoomId:_roomId];
             if (_room)
             {
-<<<<<<< HEAD
                 // This is the time to set up the timeline according to the called init method
                 if (_isLive)
-=======
-                // Only one pagination process can be done at a time by an MXRoom object.
-                // This assumption is satisfied by MatrixKit. Only MXRoomDataSource does it.
-                [_room.liveTimeline resetPagination];
-                
-                [self refreshUnreadCounters];
-                
-                // Force to set the filter at the MXRoom level
-                self.eventsFilterForMessages = _eventsFilterForMessages;
-                
-                // display typing notifications is optional
-                // the inherited class can manage them by its own.
-                if (_showTypingNotifications)
->>>>>>> fe941a35
                 {
                     // LIVE
                     _timeline = _room.liveTimeline;
@@ -445,7 +430,7 @@
                     // This assumption is satisfied by MatrixKit. Only MXRoomDataSource does it.
                     [_timeline resetPagination];
 
-                    [self refreshUnreadCounters:YES];
+                    [self refreshUnreadCounters];
 
                     // Force to set the filter at the MXRoom level
                     self.eventsFilterForMessages = _eventsFilterForMessages;
@@ -484,7 +469,7 @@
                     // Less things need to configured
                     _timeline = [_room timelineOnEvent:initialEventId];
 
-                    [self refreshUnreadCounters:YES];
+                    [self refreshUnreadCounters];
 
                     // Force to set the filter at the MXRoom level
                     self.eventsFilterForMessages = _eventsFilterForMessages;
