/*
 Copyright 2015 OpenMarket Ltd

 Licensed under the Apache License, Version 2.0 (the "License");
 you may not use this file except in compliance with the License.
 You may obtain a copy of the License at

 http://www.apache.org/licenses/LICENSE-2.0

 Unless required by applicable law or agreed to in writing, software
 distributed under the License is distributed on an "AS IS" BASIS,
 WITHOUT WARRANTIES OR CONDITIONS OF ANY KIND, either express or implied.
 See the License for the specific language governing permissions and
 limitations under the License.
 */

#import "MXKConstants.h"

<<<<<<< HEAD
NSString *const MatrixKitVersion = @"0.2.4";
=======
NSString *const MatrixKitVersion = @"0.2.5";
>>>>>>> a7d84eb2

NSString *const kMXKErrorNotification = @"kMXKErrorNotification";<|MERGE_RESOLUTION|>--- conflicted
+++ resolved
@@ -16,10 +16,6 @@
 
 #import "MXKConstants.h"
 
-<<<<<<< HEAD
-NSString *const MatrixKitVersion = @"0.2.4";
-=======
 NSString *const MatrixKitVersion = @"0.2.5";
->>>>>>> a7d84eb2
 
 NSString *const kMXKErrorNotification = @"kMXKErrorNotification";