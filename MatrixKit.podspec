--- conflicted
+++ resolved
@@ -1,11 +1,7 @@
 Pod::Spec.new do |s|
 
   s.name         = "MatrixKit"
-<<<<<<< HEAD
-  s.version      = "0.2.4"
-=======
   s.version      = "0.2.5"
->>>>>>> a7d84eb2
   s.summary      = "The Matrix reusable UI library for iOS based on MatrixSDK."
 
   s.description  = <<-DESC
@@ -21,11 +17,7 @@
 
   s.platform     = :ios, "6.0"
 
-<<<<<<< HEAD
-  s.source       = { :git => "https://github.com/matrix-org/matrix-ios-kit.git", :tag => "v0.2.4" }
-=======
   s.source       = { :git => "https://github.com/matrix-org/matrix-ios-kit.git", :tag => "v0.2.5" }
->>>>>>> a7d84eb2
   s.source_files  = "MatrixKit", "MatrixKit/**/*.{h,m}"
   s.resources	 = "MatrixKit/**/*.{xib}", "MatrixKit/Assets/MatrixKitAssets.bundle"
   
@@ -33,6 +25,6 @@
 
   s.dependency 'MatrixSDK', '~> 0.5.3'
   s.dependency 'HPGrowingTextView', '~> 1.1'
-  s.dependency 'libPhoneNumber-iOS', '~> 0.8.7'
+  s.dependency 'libPhoneNumber-iOS', '~> 0.7.6'
 
 end